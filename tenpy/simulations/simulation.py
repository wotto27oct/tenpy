--- conflicted
+++ resolved
@@ -43,11 +43,7 @@
     'init_simulation_from_checkpoint',
     'resume_from_checkpoint',
     'run_seq_simulations',
-<<<<<<< HEAD
-    'expand_sequential_simulation_params',
-=======
     'estimate_simulation_RAM',
->>>>>>> aac0b8f8
     'output_filename_from_dict',
 ]
 
@@ -1482,9 +1478,23 @@
             val = values[index]
             set_recursive(sim_params, rec_key, val, separator, insert_dicts=True)
 
-        # yield the copy of sim_params such that the next simulation can run
-        yield sim_params
-    # done
+        if resume_data is not None:
+            simulation_class_kwargs['resume_data'] = resume_data
+
+        with SimClass(sim_params, **simulation_class_kwargs) as sim:
+            results = sim.run()
+            if collect_results_in_memory:
+                all_results.append(results)
+            # save results for the next simulation
+            resume_data = sim.engine.get_resume_data(sequential_simulations=True)
+        del sim  # but free memory to avoid too many copies (e.g. the whole environment)
+        if index + 1 < N_sims:
+            del results
+    # all simulations are done!
+    if collect_results_in_memory:
+        return all_results
+    else:
+        return results
 
 
 def estimate_simulation_RAM(*,
